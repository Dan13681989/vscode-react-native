{
  "name": "vscode-react-native",
  "displayName": "React Native Tools",
  "version": "1.9.3",
  "private": true,
  "publisher": "msjsdiag",
  "icon": "resources/images/icon.png",
  "galleryBanner": {
    "color": "#3B3738",
    "theme": "dark"
  },
  "description": "%reactNative.description%",
  "keywords": [
    "react-native",
    "multi-root ready"
  ],
  "bugs": "https://github.com/microsoft/vscode-react-native/issues",
  "license": "%reactNative.license%",
  "repository": {
    "type": "git",
    "url": "https://github.com/microsoft/vscode-react-native"
  },
  "engines": {
    "vscode": "^1.46.0"
  },
  "categories": [
    "Debuggers",
    "Other"
  ],
  "activationEvents": [
    "workspaceContains:node_modules/react-native",
    "onDebugResolve:reactnative",
    "onDebugResolve:reactnativedirect",
    "onDebugDynamicConfigurations:reactnative",
    "onDebugInitialConfigurations",
    "onCommand:reactNative.runAndroidSimulator",
    "onCommand:reactNative.runAndroidDevice",
    "onCommand:reactNative.runIosSimulator",
    "onCommand:reactNative.runIosDevice",
    "onCommand:reactNative.runExponent",
    "onCommand:reactNative.startPackager",
    "onCommand:reactNative.stopPackager",
    "onCommand:reactNative.restartPackager",
    "onCommand:reactNative.publishToExpHost",
    "onCommand:reactNative.showDevMenu",
    "onCommand:reactNative.reloadApp",
    "onCommand:reactNative.runInspector",
    "onCommand:reactNative.testDevEnvironment"
  ],
  "main": "./src/extension/rn-extension",
  "contributes": {
<<<<<<< HEAD
    "languages": [
      {
        "id": "ReactNativeToolsOutput",
        "extensions": [
          ".log"
        ],
        "mimetypes": [
          "log",
          "text/log",
          "text/x-log",
          "text/x-code-output",
          "x-code-output"
        ]
      }
    ],
    "grammars": [
      {
        "language": "ReactNativeToolsOutput",
        "scopeName": "react-native-tools-output",
        "path": "./syntaxes/rn-output.tmGrammar.json"
      }
    ],
=======
    "walkthroughs": [
      {
        "id": "RNTGetStarted",
        "title": "Get started with React Native development",
        "description": "Your first steps to set up the environment for React Native development and explore the extension functionality",
        "steps": [
          {
            "id": "settingUpCommonEnvironment",
            "title": "Set up RN development environment",
            "description": "To develop React Native applications in the React Native Tools extension, you need to set up your development environment in accordance with the requirements of React Native.\n[Learn more](https://reactnative.dev/docs/environment-setup)",
            "media": {
              "markdown": "resources/walkthougths/setup-env-common.md"
            }
          },
          {
            "id": "settingUpExpoEnvironment",
            "title": "Prepare for Expo development",
            "description": "The extension provides functionality for developing Expo applications. To get started, you need to set up the development environment in accordance with the extension requirements.\n[Learn more](https://github.com/microsoft/vscode-react-native#expo-applications)",
            "media": {
              "markdown": "resources/walkthougths/setup-env-expo.md"
            }
          },
          {
            "id": "settingUpWindowsEnvironment",
            "title": "Prepare for React Native for Windows",
            "description": "To develop React Native for Windows applications, you need to set up your dev environment in accordance with the [official requirements](https://microsoft.github.io/react-native-windows/docs/rnw-dependencies).",
            "when": "isWindows",
            "media": {
              "image": "resources/images/rnw-set-up.png",
              "altText": "React Native for Windows app view"
            }
          },
          {
            "id": "settingUpMacOsEnvironment",
            "title": "Prepare for React Native for macOS",
            "description": "To develop React Native for macOS applications, you need to set up your dev environment in accordance with the [official requirements](https://microsoft.github.io/react-native-windows/docs/rnm-dependencies).",
            "when": "isMac",
            "media": {
              "image": "resources/images/rnm-set-up.png",
              "altText": "React Native for macOS app view"
            }
          },
          {
            "id": "hermesEngine",
            "title": "Hermes Engine",
            "description": "The Hermes engine is an open source JavaScript engine created by Facebook to optimize building and running React Native applications. It improves app performance and decreases app size.\n[Learn more](https://github.com/microsoft/vscode-react-native#hermes-engine)",
            "media": {
              "image": "resources/images/hermeslogo.svg",
              "altText": "Hermes logo"
            }
          },
          {
            "id": "runAndDebugReactNativeApp",
            "title": "Run and Debug your React Native application",
            "description": "Create a debug configuration and start debugging your React Native application.\n[Learn more](https://github.com/microsoft/vscode-react-native#debugging-react-native-applications)",
            "media": {
              "markdown": "resources/walkthougths/debug-tutor.md"
            }
          },
          {
            "id": "exploreExtensionFeatures",
            "title": "Explore extension features",
            "description": "The extension provides useful features to facilitate the development of React Native applications.\n[Learn more](https://github.com/microsoft/vscode-react-native#customization)",
            "media": {
              "markdown": "resources/walkthougths/features-tutor.md"
            }
          }
        ]
      }
    ],
>>>>>>> c412abf3
    "commands": [
      {
        "command": "reactNative.launchAndroidSimulator",
        "title": "%reactNative.command.launchAndroidSimulator.title%",
        "category": "React Native",
        "enablement": "!config.security.workspace.trust.enabled || isWorkspaceTrusted"
      },
      {
        "command": "reactNative.launchIOSSimulator",
        "title": "%reactNative.command.launchIOSSimulator.title%",
        "category": "React Native",
        "enablement": "!config.security.workspace.trust.enabled || isWorkspaceTrusted"
      },
      {
        "command": "reactNative.runAndroidSimulator",
        "title": "%reactNative.command.runAndroidSimulator.title%",
        "category": "React Native",
        "enablement": "!config.security.workspace.trust.enabled || isWorkspaceTrusted"
      },
      {
        "command": "reactNative.runAndroidDevice",
        "title": "%reactNative.command.runAndroidDevice.title%",
        "category": "React Native",
        "enablement": "!config.security.workspace.trust.enabled || isWorkspaceTrusted"
      },
      {
        "command": "reactNative.runIosSimulator",
        "title": "%reactNative.command.runIosSimulator.title%",
        "category": "React Native",
        "enablement": "!config.security.workspace.trust.enabled || isWorkspaceTrusted"
      },
      {
        "command": "reactNative.runIosDevice",
        "title": "%reactNative.command.runIosDevice.title%",
        "category": "React Native",
        "enablement": "!config.security.workspace.trust.enabled || isWorkspaceTrusted"
      },
      {
        "command": "reactNative.runExponent",
        "title": "%reactNative.command.runExponent.title%",
        "category": "React Native",
        "enablement": "!config.security.workspace.trust.enabled || isWorkspaceTrusted"
      },
      {
        "command": "reactNative.runWindows",
        "title": "%reactNative.command.runWindows.title%",
        "category": "React Native",
        "enablement": "!config.security.workspace.trust.enabled && isRNWindowsProject || isWorkspaceTrusted && isRNWindowsProject"
      },
      {
        "command": "reactNative.runMacOS",
        "title": "%reactNative.command.runMacOS.title%",
        "category": "React Native",
        "enablement": "!config.security.workspace.trust.enabled && isRNMacOSProject || isWorkspaceTrusted && isRNMacOSProject"
      },
      {
        "command": "reactNative.startPackager",
        "title": "%reactNative.command.startPackager.title%",
        "category": "React Native",
        "enablement": "!config.security.workspace.trust.enabled || isWorkspaceTrusted"
      },
      {
        "command": "reactNative.stopPackager",
        "title": "%reactNative.command.stopPackager.title%",
        "category": "React Native",
        "enablement": "!config.security.workspace.trust.enabled || isWorkspaceTrusted"
      },
      {
        "command": "reactNative.restartPackager",
        "title": "%reactNative.command.restartPackager.title%",
        "category": "React Native",
        "enablement": "!config.security.workspace.trust.enabled || isWorkspaceTrusted"
      },
      {
        "command": "reactNative.publishToExpHost",
        "title": "%reactNative.command.publishToExpHost.title%",
        "category": "React Native",
        "enablement": "!config.security.workspace.trust.enabled || isWorkspaceTrusted"
      },
      {
        "command": "reactNative.showDevMenu",
        "title": "%reactNative.command.showDevMenu.title%",
        "category": "React Native"
      },
      {
        "command": "reactNative.reloadApp",
        "title": "%reactNative.command.reloadApp.title%",
        "category": "React Native"
      },
      {
        "command": "reactNative.runInspector",
        "title": "%reactNative.command.runInspector.title%",
        "category": "React Native"
      },
      {
        "command": "reactNative.stopInspector",
        "title": "%reactNative.command.stopInspector.title%",
        "category": "React Native",
        "enablement": "false"
      },
      {
        "command": "reactNative.startLogCatMonitor",
        "title": "%reactNative.command.startLogCatMonitor.title%",
        "category": "React Native"
      },
      {
        "command": "reactNative.stopLogCatMonitor",
        "title": "%reactNative.command.stopLogCatMonitor.title%",
        "category": "React Native"
      },
      {
        "command": "reactNative.selectAndInsertDebugConfiguration",
        "title": "%reactNative.command.selectAndInsertDebugConfiguration.title%",
        "category": "React Native"
      },
      {
        "command": "reactNative.startNetworkInspector",
        "title": "%reactNative.command.startNetworkInspector.title%",
        "category": "React Native"
      },
      {
        "command": "reactNative.stopNetworkInspector",
        "title": "%reactNative.command.stopNetworkInspector.title%",
        "category": "React Native"
      },
      {
        "command": "reactNative.testDevEnvironment",
        "title": "%reactNative.command.testDevEnvironment.title%",
        "category": "React Native"
      },
      {
        "command": "reactNative.debugScenario.attachHermesApplicationExperimental",
        "title": "Attach to Hermes application - Experimental",
        "category": "React Native",
        "enablement": "!config.security.workspace.trust.enabled && !inDebugMode || isWorkspaceTrusted && !inDebugMode",
        "icon": "$(debug-alt)"
      },
      {
        "command": "reactNative.debugScenario.attachDirectIosExperimental",
        "title": "Attach to Direct iOS - Experimental",
        "category": "React Native",
        "enablement": "!config.security.workspace.trust.enabled && !inDebugMode || isWorkspaceTrusted && !inDebugMode",
        "icon": "$(debug-alt)"
      },
      {
        "command": "reactNative.debugScenario.attachToPackager",
        "title": "Attach to packager",
        "category": "React Native",
        "enablement": "!config.security.workspace.trust.enabled && !inDebugMode || isWorkspaceTrusted && !inDebugMode",
        "icon": "$(debug-alt)"
      },
      {
        "command": "reactNative.debugScenario.debugAndroid",
        "title": "Debug Android",
        "category": "React Native",
        "enablement": "!config.security.workspace.trust.enabled && !inDebugMode || isWorkspaceTrusted && !inDebugMode",
        "icon": "$(debug-alt)"
      },
      {
        "command": "reactNative.debugScenario.debugIos",
        "title": "Debug iOS",
        "category": "React Native",
        "enablement": "!config.security.workspace.trust.enabled && !inDebugMode || isWorkspaceTrusted && !inDebugMode",
        "icon": "$(debug-alt)"
      },
      {
        "command": "reactNative.debugScenario.debugWindows",
        "title": "Debug Windows",
        "category": "React Native",
        "enablement": "!config.security.workspace.trust.enabled && !inDebugMode || isWorkspaceTrusted && !inDebugMode",
        "icon": "$(debug-alt)"
      },
      {
        "command": "reactNative.debugScenario.debugMacos",
        "title": "Debug macOS",
        "category": "React Native",
        "enablement": "!config.security.workspace.trust.enabled && !inDebugMode || isWorkspaceTrusted && !inDebugMode",
        "icon": "$(debug-alt)"
      },
      {
        "command": "reactNative.debugScenario.debugInExponent",
        "title": "Debug in Exponent",
        "category": "React Native",
        "enablement": "!config.security.workspace.trust.enabled && !inDebugMode || isWorkspaceTrusted && !inDebugMode",
        "icon": "$(debug-alt)"
      },
      {
        "command": "reactNative.debugScenario.debugAndroidHermesExperimental",
        "title": "Debug Android Hermes - Experimental",
        "category": "React Native",
        "enablement": "!config.security.workspace.trust.enabled && !inDebugMode || isWorkspaceTrusted && !inDebugMode",
        "icon": "$(debug-alt)"
      },
      {
        "command": "reactNative.debugScenario.debugDirectIosExperimental",
        "title": "Debug Direct iOS - Experimental",
        "category": "React Native",
        "enablement": "!config.security.workspace.trust.enabled && !inDebugMode || isWorkspaceTrusted && !inDebugMode",
        "icon": "$(debug-alt)"
      },
      {
        "command": "reactNative.debugScenario.debugIosHermesExperimental",
        "title": "Debug iOS Hermes - Experimental",
        "category": "React Native",
        "enablement": "!config.security.workspace.trust.enabled && !inDebugMode || isWorkspaceTrusted && !inDebugMode",
        "icon": "$(debug-alt)"
      },
      {
        "command": "reactNative.debugScenario.debugMacosHermesExperimental",
        "title": "Debug macOS Hermes - Experimental",
        "category": "React Native",
        "enablement": "!config.security.workspace.trust.enabled && !inDebugMode || isWorkspaceTrusted && !inDebugMode",
        "icon": "$(debug-alt)"
      },
      {
        "command": "reactNative.debugScenario.debugWindowsHermesExperimental",
        "title": "Debug Windows Hermes - Experimental",
        "category": "React Native",
        "enablement": "!config.security.workspace.trust.enabled && !inDebugMode || isWorkspaceTrusted && !inDebugMode",
        "icon": "$(debug-alt)"
      },
      {
        "command": "reactNative.debugScenario.runAndroid",
        "title": "Run Android",
        "category": "React Native",
        "enablement": "!config.security.workspace.trust.enabled && !inDebugMode || isWorkspaceTrusted && !inDebugMode",
        "icon": "$(play)"
      },
      {
        "command": "reactNative.debugScenario.runIos",
        "title": "Run iOS",
        "category": "React Native",
        "enablement": "!config.security.workspace.trust.enabled && !inDebugMode || isWorkspaceTrusted && !inDebugMode",
        "icon": "$(play)"
      },
      {
        "command": "reactNative.debugScenario.runAndroidHermesExperimental",
        "title": "Run Android Hermes - Experimental",
        "category": "React Native",
        "enablement": "!config.security.workspace.trust.enabled && !inDebugMode || isWorkspaceTrusted && !inDebugMode",
        "icon": "$(play)"
      },
      {
        "command": "reactNative.debugScenario.runIosHermesExperimental",
        "title": "Run iOS Hermes - Experimental",
        "category": "React Native",
        "enablement": "!config.security.workspace.trust.enabled && !inDebugMode || isWorkspaceTrusted && !inDebugMode",
        "icon": "$(play)"
      },
      {
        "command": "reactNative.debugScenario.runDirectIosExperimental",
        "title": "Run Direct iOS - Experimental",
        "category": "React Native",
        "enablement": "!config.security.workspace.trust.enabled && !inDebugMode || isWorkspaceTrusted && !inDebugMode",
        "icon": "$(play)"
      }
    ],
    "menus": {
      "editor/title/run": [
        {
          "command": "reactNative.debugScenario.attachHermesApplicationExperimental",
          "when": "isRNProject && isRNHermesProject && config.react-native-tools.displayDebuggingCommandsButton"
        },
        {
          "command": "reactNative.debugScenario.attachDirectIosExperimental",
          "when": "isRNProject && config.react-native-tools.displayDebuggingCommandsButton"
        },
        {
          "command": "reactNative.debugScenario.attachToPackager",
          "when": "isRNProject && config.react-native-tools.displayDebuggingCommandsButton"
        },
        {
          "command": "reactNative.debugScenario.debugAndroid",
          "when": "isRNProject && config.react-native-tools.displayDebuggingCommandsButton"
        },
        {
          "command": "reactNative.debugScenario.debugIos",
          "when": "isRNProject && config.react-native-tools.displayDebuggingCommandsButton"
        },
        {
          "command": "reactNative.debugScenario.debugWindows",
          "when": "isRNProject && isRNWindowsProject && config.react-native-tools.displayDebuggingCommandsButton"
        },
        {
          "command": "reactNative.debugScenario.debugMacos",
          "when": "isRNProject && isRNMacOSProject && config.react-native-tools.displayDebuggingCommandsButton"
        },
        {
          "command": "reactNative.debugScenario.debugInExponent",
          "when": "isRNProject && config.react-native-tools.displayDebuggingCommandsButton"
        },
        {
          "command": "reactNative.debugScenario.debugAndroidHermesExperimental",
          "when": "isRNProject && isRNAndroidHermesProject && config.react-native-tools.displayDebuggingCommandsButton"
        },
        {
          "command": "reactNative.debugScenario.debugDirectIosExperimental",
          "when": "isRNProject && config.react-native-tools.displayDebuggingCommandsButton"
        },
        {
          "command": "reactNative.debugScenario.debugIosHermesExperimental",
          "when": "isRNProject && isRNIosHermesProject && config.react-native-tools.displayDebuggingCommandsButton"
        },
        {
          "command": "reactNative.debugScenario.debugMacosHermesExperimental",
          "when": "isRNProject && isRNMacosHermesProject && config.react-native-tools.displayDebuggingCommandsButton"
        },
        {
          "command": "reactNative.debugScenario.debugWindowsHermesExperimental",
          "when": "isRNProject && isRNWindowsHermesProject && config.react-native-tools.displayDebuggingCommandsButton"
        },
        {
          "command": "reactNative.debugScenario.runAndroid",
          "when": "isRNProject && config.react-native-tools.displayDebuggingCommandsButton"
        },
        {
          "command": "reactNative.debugScenario.runIos",
          "when": "isRNProject && config.react-native-tools.displayDebuggingCommandsButton"
        },
        {
          "command": "reactNative.debugScenario.runAndroidHermesExperimental",
          "when": "isRNProject && isRNAndroidHermesProject && config.react-native-tools.displayDebuggingCommandsButton"
        },
        {
          "command": "reactNative.debugScenario.runIosHermesExperimental",
          "when": "isRNProject && isRNIosHermesProject && config.react-native-tools.displayDebuggingCommandsButton"
        },
        {
          "command": "reactNative.debugScenario.runDirectIosExperimental",
          "when": "isRNProject && config.react-native-tools.displayDebuggingCommandsButton"
        }
      ],
      "commandPalette": [
        {
          "command": "reactNative.selectAndInsertDebugConfiguration",
          "when": "false"
        },
        {
          "command": "reactNative.debugScenario.attachHermesApplicationExperimental",
          "when": "false"
        },
        {
          "command": "reactNative.debugScenario.attachDirectIosExperimental",
          "when": "false"
        },
        {
          "command": "reactNative.debugScenario.attachToPackager",
          "when": "false"
        },
        {
          "command": "reactNative.debugScenario.debugAndroid",
          "when": "false"
        },
        {
          "command": "reactNative.debugScenario.debugIos",
          "when": "false"
        },
        {
          "command": "reactNative.debugScenario.debugWindows",
          "when": "false"
        },
        {
          "command": "reactNative.debugScenario.debugMacos",
          "when": "false"
        },
        {
          "command": "reactNative.debugScenario.debugInExponent",
          "when": "false"
        },
        {
          "command": "reactNative.debugScenario.debugAndroidHermesExperimental",
          "when": "false"
        },
        {
          "command": "reactNative.debugScenario.debugDirectIosExperimental",
          "when": "false"
        },
        {
          "command": "reactNative.debugScenario.debugIosHermesExperimental",
          "when": "false"
        },
        {
          "command": "reactNative.debugScenario.debugMacosHermesExperimental",
          "when": "false"
        },
        {
          "command": "reactNative.debugScenario.debugWindowsHermesExperimental",
          "when": "false"
        },
        {
          "command": "reactNative.debugScenario.runAndroid",
          "when": "false"
        },
        {
          "command": "reactNative.debugScenario.runIos",
          "when": "false"
        },
        {
          "command": "reactNative.debugScenario.runAndroidHermesExperimental",
          "when": "false"
        },
        {
          "command": "reactNative.debugScenario.runIosHermesExperimental",
          "when": "false"
        },
        {
          "command": "reactNative.debugScenario.runDirectIosExperimental",
          "when": "false"
        }
      ]
    },
    "breakpoints": [
      {
        "language": "javascript"
      },
      {
        "language": "typescript"
      },
      {
        "language": "javascriptreact"
      },
      {
        "language": "typescriptreact"
      }
    ],
    "debuggers": [
      {
        "type": "reactnative",
        "label": "React Native",
        "runtime": "node",
        "configurationSnippets": [],
        "configurationAttributes": {
          "attach": {
            "required": [
              "cwd"
            ],
            "properties": {
              "program": {
                "type": "string",
                "description": "%reactNative.attach.program.description%"
              },
              "env": {
                "type": "object",
                "additionalProperties": {
                  "type": "string"
                },
                "description": "%reactNative.attach.env.description%",
                "default": {}
              },
              "envFile": {
                "type": "string",
                "description": "%reactNative.attach.envFile.description%",
                "default": "${workspaceFolder}/.env"
              },
              "cwd": {
                "type": "string",
                "description": "%reactNative.attach.cwd.description%",
                "default": "${workspaceFolder}"
              },
              "sourceMaps": {
                "type": "boolean",
                "description": "%reactNative.attach.sourceMaps.description%",
                "default": false
              },
              "sourceMapPathOverrides": {
                "type": "object",
                "description": "%reactNative.attach.sourceMapsPathOverrides.description%"
              },
              "sourceMapRenames": {
                "type": "boolean",
                "description": "%reactNative.attach.sourceMapRenames.description%",
                "default": false
              },
              "trace": {
                "type": "string",
                "enum": [
                  "verbose",
                  "log",
                  "warn",
                  "error",
                  "stop"
                ],
                "default": "log",
                "description": "%reactNative.attach.trace.description%"
              },
              "address": {
                "type": "string",
                "description": "%reactNative.attach.address.description%",
                "default": "localhost"
              },
              "port": {
                "type": "number",
                "description": "%reactNative.attach.port.description%",
                "default": 8081
              },
              "remoteRoot": {
                "type": "string",
                "description": "%reactNative.attach.remoteRoot.description%",
                "default": null
              },
              "localRoot": {
                "type": "string",
                "description": "%reactNative.attach.localRoot.description%",
                "default": "${workspaceFolder}"
              },
              "skipFiles": {
                "type": "array",
                "description": "%reactNative.attach.skipFiles.description%",
                "items": {
                  "type": "string"
                },
                "default": []
              },
              "debuggerWorkerUrlPath": {
                "type": "string",
                "description": "%reactNative.attach.debuggerWorkerUrlPath.description%",
                "default": "debugger-ui/"
              }
            }
          },
          "launch": {
            "required": [
              "cwd",
              "platform"
            ],
            "properties": {
              "platform": {
                "type": "string",
                "enum": [
                  "ios",
                  "android",
                  "exponent",
                  "windows",
                  "macos"
                ],
                "description": "%reactNative.launch.platform.description%"
              },
              "program": {
                "type": "string",
                "description": "%reactNative.launch.program.description%"
              },
              "cwd": {
                "type": "string",
                "description": "%reactNative.launch.cwd.description%",
                "default": "${workspaceFolder}"
              },
              "target": {
                "anyOf": [
                  {
                    "type": "string",
                    "enum": [
                      "device",
                      "simulator"
                    ]
                  },
                  {
                    "type": "string"
                  }
                ],
                "default": "simulator",
                "description": "%reactNative.launch.target.description%"
              },
              "sourceMaps": {
                "type": "boolean",
                "description": "%reactNative.launch.sourceMaps.description%",
                "default": false
              },
              "sourceMapPathOverrides": {
                "type": "object",
                "description": "%reactNative.launch.sourceMapsPathOverrides.description%"
              },
              "sourceMapRenames": {
                "type": "boolean",
                "description": "%reactNative.attach.sourceMapRenames.description%",
                "default": false
              },
              "logCatArguments": {
                "type": "array",
                "description": "%reactNative.launch.logCatArguments.description%",
                "default": [
                  "*:S",
                  "ReactNative:V",
                  "ReactNativeJS:V"
                ]
              },
              "runArguments": {
                "type": "array",
                "description": "%reactNative.launch.runArguments.description%"
              },
              "env": {
                "type": "object",
                "additionalProperties": {
                  "type": "string"
                },
                "description": "%reactNative.launch.env.description%",
                "default": {}
              },
              "envFile": {
                "type": "string",
                "description": "%reactNative.launch.envFile.description%",
                "default": "${workspaceFolder}/.env"
              },
              "variant": {
                "type": "string",
                "description": "%reactNative.launch.variant.description%"
              },
              "scheme": {
                "type": "string",
                "description": "%reactNative.launch.scheme.description%"
              },
              "productName": {
                "type": "string",
                "description": "%reactNative.launch.productName.description%"
              },
              "skipFiles": {
                "type": "array",
                "description": "%reactNative.launch.skipFiles.description%",
                "items": {
                  "type": "string"
                },
                "default": []
              },
              "trace": {
                "type": "string",
                "enum": [
                  "verbose",
                  "log",
                  "warn",
                  "error",
                  "stop"
                ],
                "default": "log",
                "description": "%reactNative.launch.trace.description%"
              },
              "debuggerWorkerUrlPath": {
                "type": "string",
                "description": "%reactNative.launch.debuggerWorkerUrlPath.description%",
                "default": "debugger-ui/"
              },
              "launchActivity": {
                "type": "string",
                "description": "%reactNative.launch.launchActivity.description%",
                "default": "MainActivity"
              },
              "expoHostType": {
                "type": "string",
                "enum": [
                  "tunnel",
                  "lan",
                  "local"
                ],
                "default": "lan",
                "description": "%reactNative.launch.expoHostType.description%"
              },
              "enableDebug": {
                "type": "boolean",
                "description": "%reactNative.launch.enableDebug.description%",
                "default": true
              },
              "openExpoQR": {
                "type": "boolean",
                "description": "%reactNative.launch.openExpoQR.description%",
                "default": true
              }
            }
          }
        }
      },
      {
        "type": "reactnativedirect",
        "label": "React Native Direct - Experimental",
        "runtime": "node",
        "configurationSnippets": [],
        "configurationAttributes": {
          "attach": {
            "required": [
              "cwd"
            ],
            "properties": {
              "cwd": {
                "type": "string",
                "description": "%reactNative.attach.cwd.description%",
                "default": "${workspaceFolder}"
              },
              "env": {
                "type": "object",
                "additionalProperties": {
                  "type": "string"
                },
                "description": "%reactNative.attach.env.description%",
                "default": {}
              },
              "envFile": {
                "type": "string",
                "description": "%reactNative.attach.envFile.description%",
                "default": "${workspaceFolder}/.env"
              },
              "useHermesEngine": {
                "type": "boolean",
                "description": "%reactNative.direct.attach.useHermesEngine.description%",
                "default": true
              },
              "sourceMaps": {
                "type": "boolean",
                "description": "%reactNative.attach.sourceMaps.description%",
                "default": false
              },
              "sourceMapPathOverrides": {
                "type": "object",
                "description": "%reactNative.attach.sourceMapsPathOverrides.description%"
              },
              "sourceMapRenames": {
                "type": "boolean",
                "description": "%reactNative.attach.sourceMapRenames.description%",
                "default": false
              },
              "platform": {
                "type": "string",
                "enum": [
                  "ios",
                  "android",
                  "macos",
                  "windows"
                ],
                "description": "%reactNative.launch.direct.platform.description%"
              },
              "trace": {
                "type": "string",
                "enum": [
                  "verbose",
                  "log",
                  "warn",
                  "error",
                  "stop"
                ],
                "default": "log",
                "description": "%reactNative.attach.trace.description%"
              },
              "address": {
                "type": "string",
                "description": "%reactNative.attach.address.description%",
                "default": "localhost"
              },
              "port": {
                "type": "number",
                "description": "%reactNative.direct.attach.port.description%",
                "default": 8081
              },
              "webkitRangeMin": {
                "type": "number",
                "description": "%reactNative.direct.attach.webkitRangeMin.description%",
                "default": 9223
              },
              "webkitRangeMax": {
                "type": "number",
                "description": "%reactNative.direct.attach.webkitRangeMax.description%",
                "default": 9322
              },
              "skipFiles": {
                "type": "array",
                "description": "%reactNative.attach.skipFiles.description%",
                "items": {
                  "type": "string"
                },
                "default": []
              }
            }
          },
          "launch": {
            "required": [
              "cwd",
              "platform"
            ],
            "properties": {
              "platform": {
                "type": "string",
                "enum": [
                  "android",
                  "ios",
                  "macos",
                  "windows"
                ],
                "description": "%reactNative.launch.direct.platform.description%"
              },
              "useHermesEngine": {
                "type": "boolean",
                "description": "%reactNative.direct.attach.useHermesEngine.description%",
                "default": true
              },
              "cwd": {
                "type": "string",
                "description": "%reactNative.launch.cwd.description%",
                "default": "${workspaceFolder}"
              },
              "port": {
                "type": "number",
                "description": "%reactNative.direct.attach.port.description%",
                "default": 8081
              },
              "webkitRangeMin": {
                "type": "number",
                "description": "%reactNative.direct.attach.webkitRangeMin.description%",
                "default": 9223
              },
              "webkitRangeMax": {
                "type": "number",
                "description": "%reactNative.direct.attach.webkitRangeMax.description%",
                "default": 9322
              },
              "target": {
                "anyOf": [
                  {
                    "type": "string",
                    "enum": [
                      "device",
                      "simulator"
                    ]
                  },
                  {
                    "type": "string"
                  }
                ],
                "default": "simulator",
                "description": "%reactNative.launch.target.description%"
              },
              "sourceMaps": {
                "type": "boolean",
                "description": "%reactNative.launch.sourceMaps.description%",
                "default": false
              },
              "sourceMapPathOverrides": {
                "type": "object",
                "description": "%reactNative.launch.sourceMapsPathOverrides.description%"
              },
              "sourceMapRenames": {
                "type": "boolean",
                "description": "%reactNative.attach.sourceMapRenames.description%",
                "default": false
              },
              "logCatArguments": {
                "type": "array",
                "description": "%reactNative.launch.logCatArguments.description%",
                "default": [
                  "*:S",
                  "ReactNative:V",
                  "ReactNativeJS:V"
                ]
              },
              "runArguments": {
                "type": "array",
                "description": "%reactNative.launch.runArguments.description%"
              },
              "env": {
                "type": "object",
                "additionalProperties": {
                  "type": "string"
                },
                "description": "%reactNative.launch.env.description%",
                "default": {}
              },
              "envFile": {
                "type": "string",
                "description": "%reactNative.launch.envFile.description%",
                "default": "${workspaceFolder}/.env"
              },
              "variant": {
                "type": "string",
                "description": "%reactNative.launch.variant.description%"
              },
              "skipFiles": {
                "type": "array",
                "description": "%reactNative.launch.skipFiles.description%",
                "items": {
                  "type": "string"
                },
                "default": []
              },
              "trace": {
                "type": "string",
                "enum": [
                  "verbose",
                  "log",
                  "warn",
                  "error",
                  "stop"
                ],
                "default": "log",
                "description": "%reactNative.launch.trace.description%"
              },
              "launchActivity": {
                "type": "string",
                "description": "%reactNative.launch.launchActivity.description%",
                "default": "MainActivity"
              },
              "enableDebug": {
                "type": "boolean",
                "description": "%reactNative.launch.enableDebug.description%",
                "default": true
              }
            }
          }
        }
      }
    ],
    "configuration": {
      "type": "object",
      "title": "%reactNative.configuration.title%",
      "properties": {
        "react-native.ios.runArguments.simulator": {
          "description": "%reactNative.configuration.properties.react-native.ios.runArguments.simulator.description%",
          "type": "array",
          "default": [],
          "scope": "resource"
        },
        "react-native.ios.runArguments.device": {
          "description": "%reactNative.configuration.properties.react-native.ios.runArguments.device.description%",
          "type": "array",
          "default": [],
          "scope": "resource"
        },
        "react-native.ios.env.simulator": {
          "type": "object",
          "additionalProperties": {
            "type": "string"
          },
          "description": "%reactNative.configuration.properties.react-native.ios.env.simulator.description%",
          "default": {},
          "scope": "resource"
        },
        "react-native.ios.env.device": {
          "type": "object",
          "additionalProperties": {
            "type": "string"
          },
          "description": "%reactNative.configuration.properties.react-native.ios.env.device.description%",
          "default": {},
          "scope": "resource"
        },
        "react-native.ios.envFile.simulator": {
          "type": "string",
          "description": "%reactNative.configuration.properties.react-native.ios.envFile.simulator.description%",
          "scope": "resource"
        },
        "react-native.ios.envFile.device": {
          "type": "string",
          "description": "%reactNative.configuration.properties.react-native.ios.envFile.device.description%",
          "scope": "resource"
        },
        "react-native.android.runArguments.simulator": {
          "description": "%reactNative.configuration.properties.react-native.android.runArguments.simulator.description%",
          "type": "array",
          "default": [],
          "scope": "resource"
        },
        "react-native.android.runArguments.device": {
          "description": "%reactNative.configuration.properties.react-native.android.runArguments.device.description%",
          "type": "array",
          "default": [],
          "scope": "resource"
        },
        "react-native.android.env.simulator": {
          "type": "object",
          "additionalProperties": {
            "type": "string"
          },
          "description": "%reactNative.configuration.properties.react-native.android.env.simulator.description%",
          "default": {},
          "scope": "resource"
        },
        "react-native.android.env.device": {
          "type": "object",
          "additionalProperties": {
            "type": "string"
          },
          "description": "%reactNative.configuration.properties.react-native.android.env.device.description%",
          "default": {},
          "scope": "resource"
        },
        "react-native.android.envFile.simulator": {
          "type": "string",
          "description": "%reactNative.configuration.properties.react-native.android.envFile.simulator.description%",
          "scope": "resource"
        },
        "react-native.android.envFile.device": {
          "type": "string",
          "description": "%reactNative.configuration.properties.react-native.android.envFile.device.description%",
          "scope": "resource"
        },
        "react-native.android.logCatArguments": {
          "type": "array",
          "description": "%reactNative.launch.logCatArguments.description%",
          "scope": "resource",
          "default": [
            "*:S",
            "ReactNative:V",
            "ReactNativeJS:V"
          ]
        },
        "react-native.packager.port": {
          "description": "%reactNative.configuration.properties.react-native.packager.port.description%",
          "type": "number",
          "default": 8081,
          "scope": "resource"
        },
        "react-native.packager.status-indicator": {
          "description": "%reactNative.configuration.properties.react-native.packager.status-indicator.description%",
          "type": "string",
          "enum": [
            "Full",
            "Short"
          ],
          "default": "Full",
          "scope": "resource"
        },
        "react-native-tools.reactNativeGlobalCommandName": {
          "description": "%reactNative.configuration.properties.react-native-tools.reactNativeGlobalCommandName.description%",
          "type": "string",
          "scope": "resource"
        },
        "react-native-tools.projectRoot": {
          "description": "%reactNative.configuration.properties.react-native-tools.projectRoot.description%",
          "type": "string",
          "scope": "resource",
          "default": ""
        },
        "react-native-tools.logLevel": {
          "description": "%reactNative.configuration.properties.react-native-tools.logLevel.description%",
          "type": "string",
          "enum": [
            "Trace",
            "Debug",
            "Info",
            "Warning",
            "Error",
            "None"
          ],
          "default": "Info",
          "scope": "resource"
        },
        "react-native-tools.networkInspector.consoleLogsColorTheme": {
          "description": "%reactNative.configuration.properties.react-native-tools.consoleLogsColorTheme.description%",
          "type": "string",
          "enum": [
            "Light",
            "Dark"
          ],
          "default": "Light",
          "scope": "resource"
        },
        "react-native.expo.dependencies": {
          "description": "%reactNative.configuration.properties.react-native.expo.dependencies.description%",
          "type": "object",
          "additionalProperties": {
            "type": "string"
          },
          "default": {
            "xdl": "59.2.31",
            "@expo/metro-config": "0.3.13",
            "@expo/ngrok": "^4.1.0"
          },
          "scope": "resource"
        },
        "react-native-tools.showUserTips": {
          "description": "%reactNative.configuration.properties.react-native-tools.showUserTips.description%",
          "type": "boolean",
          "scope": "resource",
          "default": true
        },
        "react-native-tools.displayDebuggingCommandsButton": {
          "description": "%reactNative.configuration.properties.react-native-tools.displayDebuggingCommandsButton.description%",
          "type": "boolean",
          "scope": "resource",
          "default": true
        }
      }
    }
  },
  "capabilities": {
    "virtualWorkspaces": {
      "supported": false,
      "description": "%reactNative.virtualWorkspaces.description%"
    },
    "untrustedWorkspaces": {
      "supported": "limited",
      "description": "%reactNative.workspaceTrust.description%"
    }
  },
  "scripts": {
    "build": "gulp build",
    "vscode:prepublish": "gulp",
    "test": "node ./test/runTest.js",
    "test-localization": "node ./test/localization/runTest.js",
    "prepare": "husky install",
    "prepare-smoke-tests": "cd test/smoke && gulp prepare-smoke-tests && yarn --cwd ./vscode install",
    "smoke-tests": "cd test/smoke && gulp prepare-smoke-tests && yarn --cwd ./vscode install && yarn --cwd ./vscode/test/smoke mocha",
    "quick-smoke-tests": "cd test/smoke/vscode/test/smoke && yarn mocha --skip-setup"
  },
  "prettier": {
    "trailingComma": "all",
    "arrowParens": "avoid",
    "printWidth": 100,
    "tabWidth": 4,
    "endOfLine": "auto",
    "overrides": [
      {
        "files": [
          "*.md"
        ],
        "options": {
          "tabWidth": 2,
          "printWidth": 80
        }
      }
    ]
  },
  "dependencies": {
    "command-exists": "1.2.9",
    "configstore": "5.0.1",
    "extract-opts": "2.2.0",
    "flatten-source-map": "0.0.2",
    "glob": "7.1.6",
    "ip": "1.1.5",
    "js-base64": "3.6.0",
    "jsonc-parser": "3.0.0",
    "mkdirp": "1.0.3",
    "openssl-wrapper": "0.3.4",
    "pako": "2.0.3",
    "qr-image": "3.2.0",
    "qrcode-terminal": "^0.12.0",
    "querystring": "0.2.1",
    "rsocket-core": "0.0.23",
    "rsocket-tcp-server": "0.0.23",
    "semver": "6.3.0",
    "source-map": "0.5.2",
    "source-map-resolve": "0.5.3",
    "strip-json-comments": "2.0.1",
    "tmp-promise": "3.0.2",
    "uuid": "8.3.2",
    "vscode-cdp-proxy": "0.2.0",
    "vscode-debugadapter": "1.39.1",
    "vscode-extension-telemetry": "0.0.5",
    "vscode-nls": "4.1.2",
    "ws": "7.4.6"
  },
  "devDependencies": {
    "@mixer/parallel-prettier": "^2.0.1",
    "@types/command-exists": "^1.2.0",
    "@types/configstore": "4.0.0",
    "@types/ip": "1.1.0",
    "@types/mkdirp": "1.0.0",
    "@types/mocha": "8.0.3",
    "@types/ncp": "2.0.3",
    "@types/node": "10.17.26",
    "@types/pako": "1.0.1",
    "@types/proxyquire": "^1.3.28",
    "@types/qr-image": "3.2.3",
    "@types/qrcode-terminal": "^0.12.0",
    "@types/rimraf": "3.0.0",
    "@types/rsocket-core": "0.0.6",
    "@types/rsocket-tcp-server": "0.0.2",
    "@types/semver": "6.2.1",
    "@types/shelljs": "0.7.0",
    "@types/source-map": "0.5.2",
    "@types/source-map-support": "0.2.28",
    "@types/uuid": "8.3.0",
    "@types/vscode": "^1.46.0",
    "@types/websocket": "0.0.33",
    "@types/ws": "0.0.39",
    "@typescript-eslint/eslint-plugin": "4.15.0",
    "@typescript-eslint/parser": "4.15.0",
    "ansi-colors": "3.2.4",
    "copy-webpack-plugin": "6.0.2",
    "del": "2.2.0",
    "devtools-protocol": "0.0.762508",
    "eslint": "7.19.0",
    "eslint-config-prettier": "^7.2.0",
    "eslint-import-resolver-node": "^0.3.4",
    "eslint-import-resolver-typescript": "^2.4.0",
    "eslint-plugin-header": "3.1.1",
    "eslint-plugin-import": "^2.22.1",
    "eslint-plugin-prettier": "^3.3.1",
    "eslint-plugin-promise": "^4.3.1",
    "eslint-plugin-unicorn": "^28.0.2",
    "event-stream": "3.3.4",
    "fancy-log": "1.3.3",
    "gulp": "4.0.2",
    "gulp-filter": "6.0.0",
    "gulp-mocha": "^8.0.0",
    "gulp-preprocess": "3.0.3",
    "gulp-sourcemaps": "2.6.5",
    "gulp-typescript": "5.0.1",
    "husky": "^7.0.4",
    "minimist": "1.2.6",
    "mocha": "^9.2.0",
    "mocha-junit-reporter": "^2.0.2",
    "mocha-multi-reporters": "^1.5.1",
    "mochawesome": "^7.1.3",
    "ncp": "2.0.0",
    "nyc": "^15.1.0",
    "plugin-error": "1.0.1",
    "prettier": "2.4.0",
    "proxyquire": "^2.1.3",
    "rimraf": "3.0.2",
    "should": "8.3.0",
    "sinon": "1.17.3",
    "source-map-support": "0.4.0",
    "through2": "2.0.1",
    "ts-loader": "9.0.2",
    "typescript": "3.9.7",
    "vsce": "^2.6.6",
    "vscode-debugprotocol": "1.40.0",
    "vscode-nls-dev": "^4.0.0",
    "vscode-test": "^1.6.1",
    "webpack": "5.28.0",
    "webpack-bundle-analyzer": "4.4.0"
  },
  "extensionDependencies": [
    "ms-vscode.js-debug"
  ]
}<|MERGE_RESOLUTION|>--- conflicted
+++ resolved
@@ -49,7 +49,6 @@
   ],
   "main": "./src/extension/rn-extension",
   "contributes": {
-<<<<<<< HEAD
     "languages": [
       {
         "id": "ReactNativeToolsOutput",
@@ -72,7 +71,6 @@
         "path": "./syntaxes/rn-output.tmGrammar.json"
       }
     ],
-=======
     "walkthroughs": [
       {
         "id": "RNTGetStarted",
@@ -143,7 +141,6 @@
         ]
       }
     ],
->>>>>>> c412abf3
     "commands": [
       {
         "command": "reactNative.launchAndroidSimulator",
