﻿// Copyright (c) Microsoft Corporation. All rights reserved.
// Licensed under the MIT license. See LICENSE file in the project root for details.

import * as vscode from "vscode";
import * as Q from "q";
import {CommandExecutor} from "../common/commandExecutor";
<<<<<<< HEAD
import {Log} from "../common/log/log";
=======
import {DeviceHelper, IDevice} from "../common/android/deviceHelper";
import {Log} from "../common/log";
>>>>>>> c37ca5ee
import {Packager} from "../common/packager";
import {Package} from "../common/node/package";
import {PackageNameResolver} from "../common/android/packageNameResolver";
import {ReactNativeProjectHelper} from "../common/reactNativeProjectHelper";
import {TelemetryHelper} from "../common/telemetryHelper";
import {IOSDebugModeManager} from "../common/ios/iOSDebugModeManager";

export class CommandPaletteHandler {
    private reactNativePackager: Packager;
    private workspaceRoot: string;

    constructor(workspaceRoot: string, reactNativePackager: Packager) {
        this.workspaceRoot = workspaceRoot;
        this.reactNativePackager = reactNativePackager;
    }

    /**
     * Starts the React Native packager
     */
    public startPackager(): Q.Promise<void> {
        return this.executeCommandInContext("startPackager", () => this.reactNativePackager.start(vscode.window.createOutputChannel("React-Native")));
    }

    /**
     * Kills the React Native packager invoked by the extension's packager
     */
    public stopPackager(): Q.Promise<void> {
        return this.executeCommandInContext("stopPackager", () => this.reactNativePackager.stop(vscode.window.createOutputChannel("React-Native")));
    }

    /**
     * Executes the 'react-native run-android' command
     */
    public runAndroid(): Q.Promise<void> {
        /* If there are multiple devices available, the run-android command will install the application on each and then print a warning.
           The command will succeed but the application will not be launched on any device.
           We fix this behavior by checking if there are more than one devices available and running the application on each.  */
        return this.executeCommandInContext("runAndroid", () => this.executeReactNativeRunCommand("run-android"))
            .then(() => {
                let deviceHelper = new DeviceHelper();
                let pkg = new Package(this.workspaceRoot);

                return Q.all<any>([
                    pkg.name().then((appName) => new PackageNameResolver(appName).resolvePackageName(this.workspaceRoot)),
                    deviceHelper.getConnectedDevices()
                ]).spread<any>((packagName: string, devices: IDevice[]) => {
                    if (devices.length > 1) {
                        let result = Q<void>(void 0);
                        /* if we have more than one device, launch the application on each */
                        devices.forEach((device: IDevice) => {
                            if (device.isOnline) {
                                result = result.then(() => deviceHelper.launchApp(this.workspaceRoot, packagName, device.id));
                            }
                        });
                        return result;
                    } else {
                        return Q.resolve(void 0);
                    }
                });
            });
    }

    /**
     * Executes the 'react-native run-ios' command
     */
    public runIos(): Q.Promise<void> {
        return this.executeCommandInContext("runIos", () => {
            // Set the Debugging setting to disabled, because in iOS it's persisted across runs of the app
            return new IOSDebugModeManager(this.workspaceRoot).setSimulatorJSDebuggingModeSetting(/*enable=*/ false)
                .catch(() => { }) // If setting the debugging mode fails, we ignore the error and we run the run ios command anyways
                .then(() => this.executeReactNativeRunCommand("run-ios"));
        });
    }

    /**
     * Executes a react-native command passed after starting the packager
     * {command} The command to be executed
     * {args} The arguments to be passed to the command
     */
    private executeReactNativeRunCommand(command: string, args?: string[]): Q.Promise<void> {
        // Start the packager before executing the React-Native command
        let outputChannel = vscode.window.createOutputChannel("React-Native");
        Log.logToOutputChannel("Attempting to start the React Native packager", outputChannel);

        return this.reactNativePackager.start(outputChannel)
            .then(() => {
                return new CommandExecutor(this.workspaceRoot).spawnAndWaitReactCommand(command, args, null, outputChannel);
            }).then(() => {
                return Q.resolve<void>(void 0);
            });
    }

    /**
     * Ensures that we are in a React Native project and then executes the operation
     * Otherwise, displays an error message banner
     * {operation} - a function that performs the expected operation
     */
    private executeCommandInContext(rnCommand: string, operation: () => void): Q.Promise<void> {
        let reactNativeProjectHelper = new ReactNativeProjectHelper(vscode.workspace.rootPath);
        return TelemetryHelper.generate("RNCommand", (generator) => {
            generator.add("command", rnCommand, false);
            return reactNativeProjectHelper.isReactNativeProject().then(isRNProject => {
                generator.add("isRNProject", isRNProject, false);
                if (isRNProject) {
                    return operation();
                } else {
                    vscode.window.showErrorMessage("Current workspace is not a React Native project.");
                }
            });
        });
    }
}<|MERGE_RESOLUTION|>--- conflicted
+++ resolved
@@ -4,12 +4,8 @@
 import * as vscode from "vscode";
 import * as Q from "q";
 import {CommandExecutor} from "../common/commandExecutor";
-<<<<<<< HEAD
+import {DeviceHelper, IDevice} from "../common/android/deviceHelper";
 import {Log} from "../common/log/log";
-=======
-import {DeviceHelper, IDevice} from "../common/android/deviceHelper";
-import {Log} from "../common/log";
->>>>>>> c37ca5ee
 import {Packager} from "../common/packager";
 import {Package} from "../common/node/package";
 import {PackageNameResolver} from "../common/android/packageNameResolver";
@@ -30,14 +26,14 @@
      * Starts the React Native packager
      */
     public startPackager(): Q.Promise<void> {
-        return this.executeCommandInContext("startPackager", () => this.reactNativePackager.start(vscode.window.createOutputChannel("React-Native")));
+        return this.executeCommandInContext("startPackager", () => this.reactNativePackager.start());
     }
 
     /**
      * Kills the React Native packager invoked by the extension's packager
      */
     public stopPackager(): Q.Promise<void> {
-        return this.executeCommandInContext("stopPackager", () => this.reactNativePackager.stop(vscode.window.createOutputChannel("React-Native")));
+        return this.executeCommandInContext("stopPackager", () => this.reactNativePackager.stop());
     }
 
     /**
@@ -92,7 +88,7 @@
     private executeReactNativeRunCommand(command: string, args?: string[]): Q.Promise<void> {
         // Start the packager before executing the React-Native command
         let outputChannel = vscode.window.createOutputChannel("React-Native");
-        Log.logToOutputChannel("Attempting to start the React Native packager", outputChannel);
+        Log.logToOutputChannel(outputChannel, "Attempting to start the React Native packager");
 
         return this.reactNativePackager.start(outputChannel)
             .then(() => {
