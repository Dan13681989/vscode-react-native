﻿// Copyright (c) Microsoft Corporation. All rights reserved.
// Licensed under the MIT license. See LICENSE file in the project root for details.

import {CommandExecutor} from "../common/commandExecutor";
import {Log} from "../common/log";
import {Packager} from "../common/packager";
import {ReactNativeProjectHelper} from "../common/reactNativeProjectHelper";
import {TelemetryHelper} from "../common/telemetryHelper";
import * as vscode from "vscode";
import {IOSDebugModeManager} from "../common/ios/iOSDebugModeManager";

export class CommandPaletteHandler {
    private reactNativePackager: Packager;
    private workspaceRoot: string;

    constructor(workspaceRoot: string) {
        this.workspaceRoot = workspaceRoot;
        this.reactNativePackager = new Packager(workspaceRoot);
    }

    /**
     * Starts the React Native packager
     */
    public startPackager(): void {
        this.executeCommandInContext("startPackager", () => this.reactNativePackager.start(vscode.window.createOutputChannel("React-Native")));
    }

    /**
     * Kills the React Native packager invoked by the extension's packager
     */
    public stopPackager(): void {
        this.executeCommandInContext("stopPackager", () => this.reactNativePackager.stop(vscode.window.createOutputChannel("React-Native")));
    }

    /**
     * Executes the 'react-native run-android' command
     */
    public runAndroid(): void {
        this.executeCommandInContext("runAndroid", () => this.executeReactNativeRunCommand("run-android"));
    }

    /**
     * Executes the 'react-native run-ios' command
     */
    public runIos(): void {
        // Set the Debugging setting to disabled
        new IOSDebugModeManager(this.workspaceRoot).setSimulatorJSDebuggingModeSetting(/*enable=*/ false)
<<<<<<< HEAD
            .catch(() => { }) // If setting the debugging mode fails, we ignore the error and we run the run ios command anyways
            .done(() => this.executeCommandInContext(() => this.executeReactNativeRunCommand("run-ios")));
=======
            .catch(() => {}) // If setting the debugging mode fails, we ignore the error and we run the run ios command anyways
            .done(() => this.executeCommandInContext("runIos", () => this.executeReactNativeRunCommand("run-ios")));
>>>>>>> f6dca75c
    }

    /**
     * Executes a react-native command passed after starting the packager
     * {command} The command to be executed
     * {args} The arguments to be passed to the command
     */
    private executeReactNativeRunCommand(command: string, args?: string[]): Q.Promise<void> {
        // Start the packager before executing the React-Native command
        let outputChannel = vscode.window.createOutputChannel("React-Native");
        Log.appendStringToOutputChannel("Attempting to start the React Native packager", outputChannel);

        return this.reactNativePackager.start(outputChannel)
            .then(() => {
                return new CommandExecutor(this.workspaceRoot).spawnReactCommand(command, args, undefined, outputChannel);
            }).then(() => {
                return Q.resolve<void>(void 0);
            });
    }

    /**
     * Ensures that we are in a React Native project and then executes the operation
     * Otherwise, displays an error message banner
     * {operation} - a function that performs the expected operation
     */
    private executeCommandInContext(rnCommand: string, operation: () => void): void {
        let reactNativeProjectHelper = new ReactNativeProjectHelper(vscode.workspace.rootPath);
        TelemetryHelper.generate("RNCommand", (generator) => {
            generator.add("command", rnCommand, false);
            return reactNativeProjectHelper.isReactNativeProject().then(isRNProject => {
                generator.add("isRNProject", isRNProject, false);
                if (isRNProject) {
                    return operation();
                } else {
                    vscode.window.showErrorMessage("Current workspace is not a React Native project.");
                }
            });
        }).done();
    }
}<|MERGE_RESOLUTION|>--- conflicted
+++ resolved
@@ -45,13 +45,8 @@
     public runIos(): void {
         // Set the Debugging setting to disabled
         new IOSDebugModeManager(this.workspaceRoot).setSimulatorJSDebuggingModeSetting(/*enable=*/ false)
-<<<<<<< HEAD
             .catch(() => { }) // If setting the debugging mode fails, we ignore the error and we run the run ios command anyways
-            .done(() => this.executeCommandInContext(() => this.executeReactNativeRunCommand("run-ios")));
-=======
-            .catch(() => {}) // If setting the debugging mode fails, we ignore the error and we run the run ios command anyways
             .done(() => this.executeCommandInContext("runIos", () => this.executeReactNativeRunCommand("run-ios")));
->>>>>>> f6dca75c
     }
 
     /**
